--- conflicted
+++ resolved
@@ -1,9 +1,5 @@
 environment:
-<<<<<<< HEAD
-  LEATHERMAN_VERSION: 0.10.0
-=======
   LEATHERMAN_VERSION: 0.10.1
->>>>>>> ffb3639e
 
 install:
   - choco install -y mingw-w64 -Version 4.8.3 -source https://www.myget.org/F/puppetlabs
