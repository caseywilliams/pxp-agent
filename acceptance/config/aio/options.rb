--- conflicted
+++ resolved
@@ -9,10 +9,7 @@
     'setup/aio/021_InstallAristaModule.rb',
     'setup/common/035_StartPuppetServer.rb',
     'setup/common/040_ValidateSignCert.rb',
-<<<<<<< HEAD
-=======
     'setup/common/045_SetPuppetServerOnAgents.rb',
->>>>>>> 99fef744
     'setup/common/050_Setup_Broker.rb',
     'setup/common/060_Setup_PCP_Client.rb',
   ],
