<<<<<<< HEAD
require 'rake/clean'
require 'pp'
require 'yaml'
require 'securerandom'
require 'fileutils'
require 'beaker-hostgenerator'

ONE_DAY_IN_SECS = 24 * 60 * 60
REPO_CONFIGS_DIR = "repo-configs"
CLEAN.include('*.tar', REPO_CONFIGS_DIR, 'merged_options.rb')

module HarnessOptions

  DEFAULTS = {
    :type => 'aio',
    :tests  => ['tests'],
    :ssh => {
      :keys => ["~/.ssh/id_rsa-acceptance"],
    },
    :timesync => false,  # BKR-773
    :repo_proxy => true,
    :preserve_hosts => 'onfail',
  }

  class Aggregator
    attr_reader :mode

    def initialize(mode)
      @mode = mode
    end

    def get_options(file_path)
      puts file_path
      if File.exists? file_path
        options = eval(File.read(file_path), binding)
      else
        puts "No options file found at #{File.expand_path(file_path)}"
      end
      options || {}
    end

    def get_mode_options
      get_options("./config/#{mode}/options.rb")
    end

    def get_local_options
      get_options("./local_options.rb")
    end

    def final_options(intermediary_options = {})
      mode_options = get_mode_options
      local_overrides = get_local_options
      final_options = DEFAULTS.merge(mode_options)
      final_options.merge!(intermediary_options)
      final_options.merge!(local_overrides)
      return final_options
    end
  end

  def self.options(mode, options)
    final_options = Aggregator.new(mode).final_options(options)
    final_options
  end
end

def beaker_test(mode = :aio, options = {})
  final_options = HarnessOptions.options(mode, options)

  options_file = 'merged_options.rb'
  File.open(options_file, 'w') do |merged|
    merged.puts <<-EOS
# Copy this file to local_options.rb and adjust as needed if you wish to run
# with some local overrides.
EOS
    merged.puts(final_options.pretty_inspect)
  end

  tests = ENV['TESTS'] || ENV['TEST']
  tests_opt = "--tests=#{tests}" if tests

  target = ENV['TEST_TARGET'] || 'redhat7-64a'

  master_host = ENV['MASTER_TEST_TARGET'] || 'redhat7-64m'
  if target && !target.start_with?(master_host)
    target = "#{master_host}-#{target}"
  end

  # Tests depend on this dir existing, always create it
  FileUtils.mkdir_p('tmp')
  if config and File.exists?(config)
    config_opt = "--hosts=#{config}"
  elsif target
    cli = BeakerHostGenerator::CLI.new([target, '--disable-default-role', '--osinfo-version', '1'])
    ENV['BEAKER_HOSTS'] = "tmp/#{target}-#{SecureRandom.uuid}.yaml"
    File.open(config, 'w') do |fh|
      fh.print(cli.execute)
    end
    config_opt = "--hosts=#{config}"
  end

  overriding_options = ENV['OPTIONS'] || ''

  args = ["--options-file", options_file, config_opt, tests_opt,
          *overriding_options.split(' ')].compact

  begin
    sh("beaker", *args)
  ensure
    if (hosts_file = config || final_options[:hosts_file]) && hosts_file !~ /preserved_config/
      cp(hosts_file, "log/latest/config.yml")
      generate_config_for_latest_hosts if final_options[:preserve_hosts] || overriding_options =~ /--preserve-hosts/
    end
    mv(options_file, "log/latest")
    puts "\n\n"
  end
end

def generate_config_for_latest_hosts
  preserved_config_hash = { 'HOSTS' => {} }

  config_hash = YAML.load_file('log/latest/config.yml').to_hash
  nodes = config_hash['HOSTS'].map do |node_label,hash|
    { :node_label => node_label, :platform => hash['platform'] }
  end

  pre_suite_log = File.read('log/latest/pre_suite-run.log')
  nodes.each do |node_info|
    possible_hostname_match = /^(\w+) \(#{node_info[:node_label]}\)/.match(pre_suite_log)
    hostname = (possible_hostname_match || Array.new)[1]
    fqdn = hostname ? "#{hostname}.delivery.puppetlabs.net" : "unknown"
    preserved_config_hash['HOSTS'][fqdn] = {
      'roles' => [ 'agent'],
      'platform' => node_info[:platform],
    }
    preserved_config_hash['HOSTS'][fqdn]['roles'].unshift('master') if node_info[:node_label] =~ /master/
  end

  puts "\n\n"
  pp preserved_config_hash
  puts "\n\n"

  File.open('log/latest/preserved_config.yaml', 'w') do |config_file|
    YAML.dump(preserved_config_hash, config_file)
  end
rescue Errno::ENOENT => e
  puts "Couldn't generate log #{e}"
end

def list_preserved_configurations(secs_ago = ONE_DAY_IN_SECS)
  preserved = {}
  Dir.glob('log/*_*').each do |dir|
    preserved_config_path = "#{dir}/preserved_config.yaml"
    yesterday = Time.now - secs_ago.to_i
    if preserved_config = File.exists?(preserved_config_path)
      directory = File.new(dir)
      if directory.ctime > yesterday
        hosts = []
        preserved_config = YAML.load_file(preserved_config_path).to_hash
        preserved_config['HOSTS'].each do |hostname,values|
          hosts << "#{hostname}: #{values['platform']}, #{values['roles']}"
        end
        preserved[hosts] = directory.to_path
      end
    end
  end
  preserved.map { |k,v| [v,k] }.sort { |a,b| a[0] <=> b[0] }.reverse
end

def list_preserved_hosts(secs_ago = ONE_DAY_IN_SECS)
  hosts = Set.new
  Dir.glob('log/**/pre*suite*run.log').each do |log|
    yesterday = Time.now - secs_ago.to_i
    File.open(log, 'r') do |file|
      if file.ctime > yesterday
        file.each_line do |line|
          matchdata = /^(\w+) \(.*?\) \$/.match(line.encode!('UTF-8', 'UTF-8', :invalid => :replace))
          hosts.add(matchdata[1]) if matchdata
        end
      end
    end
  end
  hosts
end

# Plagiarized from Beaker::Vcloud#cleanup
def destroy_preserved_hosts(hosts = nil, secs_ago = ONE_DAY_IN_SECS)
  secs_ago ||= ONE_DAY_IN_SECS
  hosts ||= list_preserved_hosts(secs_ago)

  require 'beaker/hypervisor/vsphere_helper'
  vsphere_credentials = VsphereHelper.load_config("#{ENV['HOME']}/.fog")

  puts "Connecting to vSphere at #{vsphere_credentials[:server]}" +
    " with credentials for #{vsphere_credentials[:user]}"

  vsphere_helper = VsphereHelper.new( vsphere_credentials )

  vm_names = hosts.to_a
  pp vm_names
  vms = vsphere_helper.find_vms vm_names
  vm_names.each do |name|
    unless vm = vms[name]
      puts "Couldn't find VM #{name} in vSphere!"
      next
    end

    if vm.runtime.powerState == 'poweredOn'
      puts "Shutting down #{vm.name}"
      start = Time.now
      vm.PowerOffVM_Task.wait_for_completion
      puts "Spent %.2f seconds halting #{vm.name}" % (Time.now - start)
    end

    start = Time.now
    vm.Destroy_Task
    puts "Spent %.2f seconds destroying #{vm.name}" % (Time.now - start)
  end

  vsphere_helper.close
end

def print_preserved(preserved)
  preserved.each_with_index do |entry,i|
    puts "##{i}: #{entry[0]}"
    entry[1].each { |h| puts "  #{h}" }
  end
end

def beaker_run_type
  type = ENV['TYPE'] || :aio
  type = type.to_sym
end

def sha
  if (ENV['SUITE_COMMIT']) && (not ENV['SHA'])
    ENV['SHA'] = ENV['SUITE_COMMIT']
  end
  ENV['SHA']
end

def config
  ENV['BEAKER_HOSTS']
end

namespace :ci do

  task :check_env do
    raise(USAGE) unless sha
  end

  namespace :test do

    USAGE = <<-EOS
SUITE_COMMIT or SHA environment variable must be set to the SHA of the puppet-agent package to test.
Also must set BEAKER_HOSTS=config/nodes/foo.yaml or include it in an options.rb for Beaker,
or specify TEST_TARGET in a form beaker-hostgenerator accepts, e.g. ubuntu1504-64a.
You may set TESTS=path/to/test,and/more/tests.
You may set additional Beaker OPTIONS='--more --options'
If testing from git checkouts, you may optionally set the github fork to checkout from using FORK='other-puppet-fork'.
You may also optionally set the git server to checkout from using GIT_SERVER='my.host.with.git.daemon', if you have set up a `git daemon` to pull local commits from.  (In this case, the FORK should be set to the path to the repository, and you will need to allow the git daemon to serve the repo (see `git help daemon`)).
If there is a Beaker options hash in a ./local_options.rb, it will be included.  Commandline options set through the above environment variables will override settings in this file.
EOS

    desc <<-EOS
Run the acceptance tests through Beaker and install packages as part of the AIO puppet-agent installation.
#{USAGE}
EOS
    task :aio => 'ci:check_env' do
      beaker_test(:aio)
    end
  end

  desc "Capture the master and agent hostname from the latest log and construct a preserved_config.yaml for re-running against preserved hosts without provisioning."
  task :extract_preserved_config do
    generate_config_for_latest_hosts
  end

  desc <<-EOS
Run an acceptance test for a given node configuration and preserve the hosts.
Defaults to an AIO run, but you can set it to 'git' with TYPE='git'.
#{USAGE}
  EOS
  task :test_and_preserve_hosts => 'ci:check_env'  do
    beaker_test(beaker_run_type, :preserve_hosts => 'always', :__preserve_config__ => true)
  end

  desc "List acceptance runs from the past day which had hosts preserved."
  task :list_preserved do
    preserved = list_preserved_configurations
    print_preserved(preserved)
  end

  desc <<-EOS
Shutdown and destroy any hosts that we have preserved for testing.  These should be reaped daily by scripts, but this will free up resources immediately.
Specify a list of comma separated HOST_NAMES if you have a set of dynamic vcloud host names you want to purge outside of what can be grepped from the logs.
You can go back through the last SECS_AGO logs.  Default is one day ago in secs.
  EOS
  task :destroy_preserved_hosts do
    host_names = ENV['HOST_NAMES'].split(',') if ENV['HOST_NAMES']
    secs_ago = ENV['SECS_AGO']
    destroy_preserved_hosts(host_names, secs_ago)
  end

  desc <<-EOS
Rerun an acceptance test using the last captured preserved_config.yaml to skip provisioning.
Or specify a CONFIG_NUMBER from `rake ci:list_preserved`.
Uses the setup/rsync/pre-suite to rsync the local puppet source onto master and agent.
You may specify an RSYNC_FILTER_FILE as well.
You may skip purgeing and reinstalling puppet packages by including SKIP_PACKAGE_REINSTALL.
You may skip rsyncing local puppet files over to the tests hosts by including SKIP_RSYNC.
Defaults to a packages run, but you can set it to 'git' with TYPE='git'.
  EOS
  task :test_against_preserved_hosts do
    config_number = (ENV['CONFIG_NUMBER'] || 0).to_i
    preserved = list_preserved_configurations
    print_preserved(preserved)
    config_path = preserved[config_number][0]
    puts "Using ##{config_number}: #{config_path}"
    beaker_test(beaker_run_type,
      :hosts_file => "#{config_path}/preserved_config.yaml",
      :no_provision => true,
      :preserve_hosts => 'always',
      :pre_suite => ['setup/rsync/pre-suite']
    )
  end
end

task :default do
  sh('rake -T')
end
=======
require 'beaker-puppet'
Beaker::DSL::Helpers::RakeHelpers.load_tasks
>>>>>>> 3c383b46
<|MERGE_RESOLUTION|>--- conflicted
+++ resolved
@@ -1,335 +1,2 @@
-<<<<<<< HEAD
-require 'rake/clean'
-require 'pp'
-require 'yaml'
-require 'securerandom'
-require 'fileutils'
-require 'beaker-hostgenerator'
-
-ONE_DAY_IN_SECS = 24 * 60 * 60
-REPO_CONFIGS_DIR = "repo-configs"
-CLEAN.include('*.tar', REPO_CONFIGS_DIR, 'merged_options.rb')
-
-module HarnessOptions
-
-  DEFAULTS = {
-    :type => 'aio',
-    :tests  => ['tests'],
-    :ssh => {
-      :keys => ["~/.ssh/id_rsa-acceptance"],
-    },
-    :timesync => false,  # BKR-773
-    :repo_proxy => true,
-    :preserve_hosts => 'onfail',
-  }
-
-  class Aggregator
-    attr_reader :mode
-
-    def initialize(mode)
-      @mode = mode
-    end
-
-    def get_options(file_path)
-      puts file_path
-      if File.exists? file_path
-        options = eval(File.read(file_path), binding)
-      else
-        puts "No options file found at #{File.expand_path(file_path)}"
-      end
-      options || {}
-    end
-
-    def get_mode_options
-      get_options("./config/#{mode}/options.rb")
-    end
-
-    def get_local_options
-      get_options("./local_options.rb")
-    end
-
-    def final_options(intermediary_options = {})
-      mode_options = get_mode_options
-      local_overrides = get_local_options
-      final_options = DEFAULTS.merge(mode_options)
-      final_options.merge!(intermediary_options)
-      final_options.merge!(local_overrides)
-      return final_options
-    end
-  end
-
-  def self.options(mode, options)
-    final_options = Aggregator.new(mode).final_options(options)
-    final_options
-  end
-end
-
-def beaker_test(mode = :aio, options = {})
-  final_options = HarnessOptions.options(mode, options)
-
-  options_file = 'merged_options.rb'
-  File.open(options_file, 'w') do |merged|
-    merged.puts <<-EOS
-# Copy this file to local_options.rb and adjust as needed if you wish to run
-# with some local overrides.
-EOS
-    merged.puts(final_options.pretty_inspect)
-  end
-
-  tests = ENV['TESTS'] || ENV['TEST']
-  tests_opt = "--tests=#{tests}" if tests
-
-  target = ENV['TEST_TARGET'] || 'redhat7-64a'
-
-  master_host = ENV['MASTER_TEST_TARGET'] || 'redhat7-64m'
-  if target && !target.start_with?(master_host)
-    target = "#{master_host}-#{target}"
-  end
-
-  # Tests depend on this dir existing, always create it
-  FileUtils.mkdir_p('tmp')
-  if config and File.exists?(config)
-    config_opt = "--hosts=#{config}"
-  elsif target
-    cli = BeakerHostGenerator::CLI.new([target, '--disable-default-role', '--osinfo-version', '1'])
-    ENV['BEAKER_HOSTS'] = "tmp/#{target}-#{SecureRandom.uuid}.yaml"
-    File.open(config, 'w') do |fh|
-      fh.print(cli.execute)
-    end
-    config_opt = "--hosts=#{config}"
-  end
-
-  overriding_options = ENV['OPTIONS'] || ''
-
-  args = ["--options-file", options_file, config_opt, tests_opt,
-          *overriding_options.split(' ')].compact
-
-  begin
-    sh("beaker", *args)
-  ensure
-    if (hosts_file = config || final_options[:hosts_file]) && hosts_file !~ /preserved_config/
-      cp(hosts_file, "log/latest/config.yml")
-      generate_config_for_latest_hosts if final_options[:preserve_hosts] || overriding_options =~ /--preserve-hosts/
-    end
-    mv(options_file, "log/latest")
-    puts "\n\n"
-  end
-end
-
-def generate_config_for_latest_hosts
-  preserved_config_hash = { 'HOSTS' => {} }
-
-  config_hash = YAML.load_file('log/latest/config.yml').to_hash
-  nodes = config_hash['HOSTS'].map do |node_label,hash|
-    { :node_label => node_label, :platform => hash['platform'] }
-  end
-
-  pre_suite_log = File.read('log/latest/pre_suite-run.log')
-  nodes.each do |node_info|
-    possible_hostname_match = /^(\w+) \(#{node_info[:node_label]}\)/.match(pre_suite_log)
-    hostname = (possible_hostname_match || Array.new)[1]
-    fqdn = hostname ? "#{hostname}.delivery.puppetlabs.net" : "unknown"
-    preserved_config_hash['HOSTS'][fqdn] = {
-      'roles' => [ 'agent'],
-      'platform' => node_info[:platform],
-    }
-    preserved_config_hash['HOSTS'][fqdn]['roles'].unshift('master') if node_info[:node_label] =~ /master/
-  end
-
-  puts "\n\n"
-  pp preserved_config_hash
-  puts "\n\n"
-
-  File.open('log/latest/preserved_config.yaml', 'w') do |config_file|
-    YAML.dump(preserved_config_hash, config_file)
-  end
-rescue Errno::ENOENT => e
-  puts "Couldn't generate log #{e}"
-end
-
-def list_preserved_configurations(secs_ago = ONE_DAY_IN_SECS)
-  preserved = {}
-  Dir.glob('log/*_*').each do |dir|
-    preserved_config_path = "#{dir}/preserved_config.yaml"
-    yesterday = Time.now - secs_ago.to_i
-    if preserved_config = File.exists?(preserved_config_path)
-      directory = File.new(dir)
-      if directory.ctime > yesterday
-        hosts = []
-        preserved_config = YAML.load_file(preserved_config_path).to_hash
-        preserved_config['HOSTS'].each do |hostname,values|
-          hosts << "#{hostname}: #{values['platform']}, #{values['roles']}"
-        end
-        preserved[hosts] = directory.to_path
-      end
-    end
-  end
-  preserved.map { |k,v| [v,k] }.sort { |a,b| a[0] <=> b[0] }.reverse
-end
-
-def list_preserved_hosts(secs_ago = ONE_DAY_IN_SECS)
-  hosts = Set.new
-  Dir.glob('log/**/pre*suite*run.log').each do |log|
-    yesterday = Time.now - secs_ago.to_i
-    File.open(log, 'r') do |file|
-      if file.ctime > yesterday
-        file.each_line do |line|
-          matchdata = /^(\w+) \(.*?\) \$/.match(line.encode!('UTF-8', 'UTF-8', :invalid => :replace))
-          hosts.add(matchdata[1]) if matchdata
-        end
-      end
-    end
-  end
-  hosts
-end
-
-# Plagiarized from Beaker::Vcloud#cleanup
-def destroy_preserved_hosts(hosts = nil, secs_ago = ONE_DAY_IN_SECS)
-  secs_ago ||= ONE_DAY_IN_SECS
-  hosts ||= list_preserved_hosts(secs_ago)
-
-  require 'beaker/hypervisor/vsphere_helper'
-  vsphere_credentials = VsphereHelper.load_config("#{ENV['HOME']}/.fog")
-
-  puts "Connecting to vSphere at #{vsphere_credentials[:server]}" +
-    " with credentials for #{vsphere_credentials[:user]}"
-
-  vsphere_helper = VsphereHelper.new( vsphere_credentials )
-
-  vm_names = hosts.to_a
-  pp vm_names
-  vms = vsphere_helper.find_vms vm_names
-  vm_names.each do |name|
-    unless vm = vms[name]
-      puts "Couldn't find VM #{name} in vSphere!"
-      next
-    end
-
-    if vm.runtime.powerState == 'poweredOn'
-      puts "Shutting down #{vm.name}"
-      start = Time.now
-      vm.PowerOffVM_Task.wait_for_completion
-      puts "Spent %.2f seconds halting #{vm.name}" % (Time.now - start)
-    end
-
-    start = Time.now
-    vm.Destroy_Task
-    puts "Spent %.2f seconds destroying #{vm.name}" % (Time.now - start)
-  end
-
-  vsphere_helper.close
-end
-
-def print_preserved(preserved)
-  preserved.each_with_index do |entry,i|
-    puts "##{i}: #{entry[0]}"
-    entry[1].each { |h| puts "  #{h}" }
-  end
-end
-
-def beaker_run_type
-  type = ENV['TYPE'] || :aio
-  type = type.to_sym
-end
-
-def sha
-  if (ENV['SUITE_COMMIT']) && (not ENV['SHA'])
-    ENV['SHA'] = ENV['SUITE_COMMIT']
-  end
-  ENV['SHA']
-end
-
-def config
-  ENV['BEAKER_HOSTS']
-end
-
-namespace :ci do
-
-  task :check_env do
-    raise(USAGE) unless sha
-  end
-
-  namespace :test do
-
-    USAGE = <<-EOS
-SUITE_COMMIT or SHA environment variable must be set to the SHA of the puppet-agent package to test.
-Also must set BEAKER_HOSTS=config/nodes/foo.yaml or include it in an options.rb for Beaker,
-or specify TEST_TARGET in a form beaker-hostgenerator accepts, e.g. ubuntu1504-64a.
-You may set TESTS=path/to/test,and/more/tests.
-You may set additional Beaker OPTIONS='--more --options'
-If testing from git checkouts, you may optionally set the github fork to checkout from using FORK='other-puppet-fork'.
-You may also optionally set the git server to checkout from using GIT_SERVER='my.host.with.git.daemon', if you have set up a `git daemon` to pull local commits from.  (In this case, the FORK should be set to the path to the repository, and you will need to allow the git daemon to serve the repo (see `git help daemon`)).
-If there is a Beaker options hash in a ./local_options.rb, it will be included.  Commandline options set through the above environment variables will override settings in this file.
-EOS
-
-    desc <<-EOS
-Run the acceptance tests through Beaker and install packages as part of the AIO puppet-agent installation.
-#{USAGE}
-EOS
-    task :aio => 'ci:check_env' do
-      beaker_test(:aio)
-    end
-  end
-
-  desc "Capture the master and agent hostname from the latest log and construct a preserved_config.yaml for re-running against preserved hosts without provisioning."
-  task :extract_preserved_config do
-    generate_config_for_latest_hosts
-  end
-
-  desc <<-EOS
-Run an acceptance test for a given node configuration and preserve the hosts.
-Defaults to an AIO run, but you can set it to 'git' with TYPE='git'.
-#{USAGE}
-  EOS
-  task :test_and_preserve_hosts => 'ci:check_env'  do
-    beaker_test(beaker_run_type, :preserve_hosts => 'always', :__preserve_config__ => true)
-  end
-
-  desc "List acceptance runs from the past day which had hosts preserved."
-  task :list_preserved do
-    preserved = list_preserved_configurations
-    print_preserved(preserved)
-  end
-
-  desc <<-EOS
-Shutdown and destroy any hosts that we have preserved for testing.  These should be reaped daily by scripts, but this will free up resources immediately.
-Specify a list of comma separated HOST_NAMES if you have a set of dynamic vcloud host names you want to purge outside of what can be grepped from the logs.
-You can go back through the last SECS_AGO logs.  Default is one day ago in secs.
-  EOS
-  task :destroy_preserved_hosts do
-    host_names = ENV['HOST_NAMES'].split(',') if ENV['HOST_NAMES']
-    secs_ago = ENV['SECS_AGO']
-    destroy_preserved_hosts(host_names, secs_ago)
-  end
-
-  desc <<-EOS
-Rerun an acceptance test using the last captured preserved_config.yaml to skip provisioning.
-Or specify a CONFIG_NUMBER from `rake ci:list_preserved`.
-Uses the setup/rsync/pre-suite to rsync the local puppet source onto master and agent.
-You may specify an RSYNC_FILTER_FILE as well.
-You may skip purgeing and reinstalling puppet packages by including SKIP_PACKAGE_REINSTALL.
-You may skip rsyncing local puppet files over to the tests hosts by including SKIP_RSYNC.
-Defaults to a packages run, but you can set it to 'git' with TYPE='git'.
-  EOS
-  task :test_against_preserved_hosts do
-    config_number = (ENV['CONFIG_NUMBER'] || 0).to_i
-    preserved = list_preserved_configurations
-    print_preserved(preserved)
-    config_path = preserved[config_number][0]
-    puts "Using ##{config_number}: #{config_path}"
-    beaker_test(beaker_run_type,
-      :hosts_file => "#{config_path}/preserved_config.yaml",
-      :no_provision => true,
-      :preserve_hosts => 'always',
-      :pre_suite => ['setup/rsync/pre-suite']
-    )
-  end
-end
-
-task :default do
-  sh('rake -T')
-end
-=======
 require 'beaker-puppet'
-Beaker::DSL::Helpers::RakeHelpers.load_tasks
->>>>>>> 3c383b46
+Beaker::DSL::Helpers::RakeHelpers.load_tasks