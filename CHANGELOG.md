<<<<<<< HEAD
## 1.8.1

This is a bug fix release.

* [PCP-826](https://tickets.puppetlabs.com/browse/PCP-826) Tasks that use the powershell input method (which is the
default for powershell scripts) require .NET Framework 3.5. PXP Agent will now give a clear error message when this
requirement is not satisfied.
* [PCP-825](https://tickets.puppetlabs.com/browse/PCP-825) PXP Agent will now correctly sync files using Windows line
endings (CRLF).
* [PCP-822](https://tickets.puppetlabs.com/browse/PCP-822) Tasks that didn't read standard input would occasionally return
an error when using the default input method. That seemed especially common on AIX platforms. The issue has been fixed.

## 1.8.0

This is a feature release.

* [PCP-780](https://tickets.puppetlabs.com/browse/PCP-780) Add `input_method: powershell` supporting
named params in powershell scripts.

## 1.7.0

This is a feature release.

* [PCP-786](https://tickets.puppetlabs.com/browse/PCP-786) Send error response to status if found
* [PCP-785](https://tickets.puppetlabs.com/browse/PCP-785) Report task download failure for 400+ HTTP statuses
* [#645](https://github.com/puppetlabs/pxp-agent/pull/645) Restrict permissions on spool files created by pxp-module-puppet
* [#644](https://github.com/puppetlabs/pxp-agent/pull/644) Prevent possible leak of `env_md_ctx_st` struct
* [PCP-782](https://tickets.puppetlabs.com/browse/PCP-782) Add port 8140 to `master-uris` if absent
* [#639](https://github.com/puppetlabs/pxp-agent/pull/639) Update task blocking response to return all results
* [PCP-783](https://tickets.puppetlabs.com/browse/PCP-783) Specify required sleep process more thoroughly
* [#641](https://github.com/puppetlabs/pxp-agent/pull/641) Fix permissions hacks
* [#635](https://github.com/puppetlabs/pxp-agent/pull/635) Support `input_method` on tasks
* [PCP-773](https://tickets.puppetlabs.com/browse/PCP-773) Implement client-side failover for task downloads
* [PCP-769](https://tickets.puppetlabs.com/browse/PCP-769) Download tasks from `master-uris`
* [#629](https://github.com/puppetlabs/pxp-agent/pull/629) Update appveyor config to use maintained packages
* [PCP-776](https://tickets.puppetlabs.com/browse/PCP-776) Detect disabled/running Puppet via lock files
* [PCP-766](https://tickets.puppetlabs.com/browse/PCP-766) Restrict permissions on spool files, logfile
* [#625](https://github.com/puppetlabs/pxp-agent/pull/625) Unblock acceptance tests on Japanese locale instance
* [PCP-633](https://tickets.puppetlabs.com/browse/PCP-633) Report running if action thread is still active
* [PCP-767](https://tickets.puppetlabs.com/browse/PCP-767) Introduce internal task module
* [#622](https://github.com/puppetlabs/pxp-agent/pull/622) Enable running acceptance from local package
* [PCP-768](https://tickets.puppetlabs.com/browse/PCP-768) Add `master-uris` config variable
* [PCP-775](https://tickets.puppetlabs.com/browse/PCP-775) Enable DEP support in Windows version of PCP/PXP binaries
* [PCP-758](https://tickets.puppetlabs.com/browse/PCP-758) Introduce puppet task support
* [#605](https://github.com/puppetlabs/pxp-agent/pull/605) Fix the test on win-10-ent-i386
* [#599](https://github.com/puppetlabs/pxp-agent/pull/599) Log program version and debug level at startup
* [#583](https://github.com/puppetlabs/pxp-agent/pull/583) Add testing around exec via Puppet

## 1.6.1

This is a maintenance and bug fix release.

* [PCP-755](https://tickets.puppetlabs.com/browse/PCP-755) Stop using versioned executables. Support
restarting the pxp-agent service when the binary path changes.
* [PCP-697](https://tickets.puppetlabs.com/browse/PCP-697) Ensure default log location exists on
service startup.
* [PCP-759](https://tickets.puppetlabs.com/browse/PCP-759) Enable testing against an EC2 master
* [PCP-750](https://tickets.puppetlabs.com/browse/PCP-750) Ensure failed connection attempts from test
code are closed before retrying.

Does not include fixes from 1.5.5.

## 1.6.0

This is a feature release.

* [PCP-603](https://tickets.puppetlabs.com/browse/PCP-603) Additional acceptance tests for pxp-module-puppet whitelist
* [PCP-699](https://tickets.puppetlabs.com/browse/PCP-699) pxp-module-puppet now accepts job-id as an argument and passes it to Puppet.
* [PCP-742](https://tickets.puppetlabs.com/browse/PCP-742) pxp-module-puppet will now return metrics about resource events when a run finishes.
* [PCP-748](https://tickets.puppetlabs.com/browse/PCP-748) Update pxp-agent component tests to allow SERVER_VERSION=latest
* [PCP-751](https://tickets.puppetlabs.com/browse/PCP-751) Remove kind from pxp-module-puppet

Does not include fixes from 1.5.5.
=======
## 1.5.7

This is a bug fix release.

* [PCP-834](https://tickets.puppetlabs.com/browse/PCP-834) Fix pxp-agent log rotation on systemd
>>>>>>> 42a2ee48

## 1.5.6

This is a maintenance release.

* [PCP-801](https://tickets.puppetlabs.com/browse/PCP-801) Use kill -15 rather than kill -s TERM for broader support

## 1.5.5

This is a maintenance release.

* [PCP-775](https://tickets.puppetlabs.com/browse/PCP-775) Enable DEP support via nxcompat and dynamicbase on Windows.

## 1.5.4

This is a maintenance release.

* [PCP-759](https://tickets.puppetlabs.com/browse/PCP-759) Enable acceptance pre-suite to install puppetserver on EC2
* [PCP-755](https://tickets.puppetlabs.com/browse/PCP-755) pxp-agent service now cleanly restarts after upgrade on SLES 11
* [PCP-750](https://tickets.puppetlabs.com/browse/PCP-750) Fix intermittent test failures due to inventory request timeouts
* [PCP-697](https://tickets.puppetlabs.com/browse/PCP-697) Ensure logdir exists before starting service

## 1.5.3

This is a maintenance release.

* [PCP-745](https://tickets.puppetlabs.com/browse/PCP-745) Populate missing manpage field in the SMF manifest

## 1.5.2

This is a maintenance release.

* [PCP-740](https://tickets.puppetlabs.com/browse/PCP-740) Fix umask test on AIX.

## 1.5.1

This is a maintenance release.

* [PCP-736](https://tickets.puppetlabs.com/browse/PCP-736) Run with inherited umask.

## 1.5.0

This is a feature release.

* [PCP-627](https://tickets.puppetlabs.com/browse/PCP-627) Now sends a provisional response when sent
a duplicate transaction id. Duplicates will also be detected across process sessions.
* [PCP-729](https://tickets.puppetlabs.com/browse/PCP-729) The default ping-interval is now 2 minutes.
This reduces the chance of disconnect/reconnect cycling when lots of agents connect to a broker at once.

## 1.4.1

This is a maintenance release.

* [#546](https://github.com/puppetlabs/pxp-agent/pull/546) Allow use of beaker 3.x in acceptance tests
* [PCP-704](https://tickets.puppetlabs.com/browse/PCP-704) Use fork() to prevent deadlocks

## 1.4.0

This is a feature release.

* [PCP-647](https://tickets.puppetlabs.com/browse/PCP-647) Add PCP version 2, an update that
changes to a simpler text-based protocol that only supports immediate delivery (no message
expiration) to a single target. It can be enabled by setting the "pcp-version" option to "2" and
connecting it to a version of pcp-broker supporting PCP v2.
* [PCP-469](https://tickets.puppetlabs.com/browse/PCP-469) Add a hidden option for configuring the
ping interval used to keep websocket connections alive.
* [PCP-624](https://tickets.puppetlabs.com/browse/PCP-624) Add a log file for messages delivered to
pxp-agent. It can be enabled using the `log-pcp-access` option.

## 1.3.2

This is a maintenance and bug fix release. It fixes several CI-related issues.

* [PCP-657](https://tickets.puppetlabs.com/browse/PCP-657) Previous fix for PCP-657 was incomplete.
Fixes detached processes on Solaris by invoking a detached process directly rather than using
`ctrun`. Using `ctrun` obfuscated the process ID of the task, causing its status to be reported
incorrectly.

## 1.3.1

This is a maintenance release.

* [PCP-276](https://tickets.puppetlabs.com/browse/PCP-276) Create new process group for external
modules on Windows
* [PCP-657](https://tickets.puppetlabs.com/browse/PCP-657) Allow unknown status in acceptance tests
* [PCP-625](https://tickets.puppetlabs.com/browse/PCP-625) Skip beaker time sync on Windows Server
2016
* [#514](https://github.com/puppetlabs/pxp-agent/pull/514) Change test to avoid depending on
delayed message delivery
* [#506](https://github.com/puppetlabs/pxp-agent/pull/506) Add beaker-abs compatible with beaker 2-3

## 1.3.0

This version introduces new features and maintains compatibility with the
[PXP v1.0 protocol](https://github.com/puppetlabs/pcp-specifications/tree/master/pxp/versions/1.0).

* [PCP-614](https://tickets.puppetlabs.com/browse/PCP-614) Update beaker version to 3.1.0
* [BKR-960](https://tickets.puppetlabs.com/browse/BKR-960) Skip timesync for ciscoxr-64a
* [PCP-605](https://tickets.puppetlabs.com/browse/PCP-605) Disable restart_host_run_puppet on Fedora
* [PCP-549](https://tickets.puppetlabs.com/browse/PCP-549) Wait for other Puppet runs to finish

## 1.2.3

This is a maintenance release. It fixes several CI-related issues.

## 1.2.2

This is a maintenance release.

* [BKR-958](https://tickets.puppetlabs.com/browse/BKR-958) Do not execute host restart test on
huaweios
* [PCP-601](https://tickets.puppetlabs.com/browse/PCP-601) Limit arguments to pxp-puppet flags to
needed characters
* [PCP-608](https://tickets.puppetlabs.com/browse/PCP-608) Bump version to 1.2.2
* [PCP-607](https://tickets.puppetlabs.com/browse/PCP-607) Delete accidentally merged acceptance
tests
* [PCP-601](https://tickets.puppetlabs.com/browse/PCP-601) Require command line flags be strings
and not include leading whitespace
* [PCP-576](https://tickets.puppetlabs.com/browse/PCP-576) Ensure cisconx tests can read lock file
* [PCP-572](https://tickets.puppetlabs.com/browse/PCP-572) Update how acceptance terminates sleep
processes
* [PCP-571](https://tickets.puppetlabs.com/browse/PCP-571) Fix tests failing with Puppet timing out
* [PCP-577](https://tickets.puppetlabs.com/browse/PCP-577) Don't run tests that restart the broker
on the master role
* [PCP-286](https://tickets.puppetlabs.com/browse/PCP-286) Fix occasional acceptance test failures
from pxp-agent service being left in the Paused state on Windows.
* [PCP-557](https://tickets.puppetlabs.com/browse/PCP-557) Ensure pcp-broker runs with internal
mirrors during testing
* [#475](https://github.com/puppetlabs/pxp-agent/pull/475) Fix Rakefile when specifying
BEAKER_HOSTS

## 1.2.1

This is a maintenance release.

* [PCP-545](https://tickets.puppetlabs.com/browse/PCP-545) Force Puppet output to UTF-8 when unknown
* [PCP-558](https://tickets.puppetlabs.com/browse/PCP-558) Acceptance: give UTF-8 test case its own
acceptance test
* [PCP-542](https://tickets.puppetlabs.com/browse/PCP-542) Allow parsing last_run_report with Puppet
objects
* [PCP-354](https://tickets.puppetlabs.com/browse/PCP-354) Acceptance: pcp-broker should use
internal mirror for deps
* [PCP-515](https://tickets.puppetlabs.com/browse/PCP-515) Acceptance: update ticket reference for
skipped test on Arista

## 1.2.0

This version introduces new features and maintains compatibility with the
[PXP v1.0 protocol](https://github.com/puppetlabs/pcp-specifications/tree/master/pxp/versions/1.0).

* [#464](https://github.com/puppetlabs/pxp-agent/pull/464) Acceptance: fix path for pxp-agent using
new Windows MSI layout
* [PCP-494](https://tickets.puppetlabs.com/browse/PCP-494) Fix external module and pxp-module-puppet
unicode handling
* [PCP-457](https://tickets.puppetlabs.com/browse/PCP-457) Acceptance: remove primary
dis-association check
* [PCP-457](https://tickets.puppetlabs.com/browse/PCP-457) Acceptance: automate pxp-agent broker
timeout failover test
* [PCP-514](https://tickets.puppetlabs.com/browse/PCP-514) Fix acceptance tests on Cisco Nexus
* [PCP-515](https://tickets.puppetlabs.com/browse/PCP-515) Acceptance: skip
restart_host_run_puppet.rb on Arista
* [PCP-508](https://tickets.puppetlabs.com/browse/PCP-508) Skip host restart test for CiscoNX
* [#455](https://github.com/puppetlabs/pxp-agent/pull/455) Fix gettext in Travis CI
* [PCP-493](https://tickets.puppetlabs.com/browse/PCP-493) Ensure stderr is returned in module
response
* [PCP-430](https://tickets.puppetlabs.com/browse/PCP-430) Automate pxp-agent broker failover
acceptance test
* [PCP-431](https://tickets.puppetlabs.com/browse/PCP-431) pxp agent acceptance should support a
failover pcp broker
* [PCP-479](https://tickets.puppetlabs.com/browse/PCP-479) Update pxp-agent to install batch
wrapper
* [PCP-478](https://tickets.puppetlabs.com/browse/PCP-478) Acceptance pre-suite should skip timesync
for Ubuntu
* [PCP-472](https://tickets.puppetlabs.com/browse/PCP-472) Ignore pxp-module-puppet `env` input arg
* [PCP-405](https://tickets.puppetlabs.com/browse/PCP-405) Make broker-ws-uris a config file only
option
* [#440](https://github.com/puppetlabs/pxp-agent/pull/440) Add libpxp-agent dependency on
horsewhisperer
* [PCP-463](https://tickets.puppetlabs.com/browse/PCP-463) Restore blocking monitor action
* [PCP-452](https://tickets.puppetlabs.com/browse/PCP-452) Add option to configure Association
timeout
* [PCP-454](https://tickets.puppetlabs.com/browse/PCP-454) Block execution thread once monitoring
starts
* [PCP-423](https://tickets.puppetlabs.com/browse/PCP-423) Add `allowed-keepalive-timeouts` option
* [PCP-416](https://tickets.puppetlabs.com/browse/PCP-416) Configure PCP message TTL; update HW
* [PCP-349](https://tickets.puppetlabs.com/browse/PCP-349) support running puppet as non-root
* [#428](https://github.com/puppetlabs/pxp-agent/pull/428) Remove unused local variables
* [#426](https://github.com/puppetlabs/pxp-agent/pull/426) Fix ActionRequest's log message format
* [PCP-383](https://tickets.puppetlabs.com/browse/PCP-383) Add broker failover
* [#425](https://github.com/puppetlabs/pxp-agent/pull/425) Remove unused include from pxp_schemas.cc

## 1.1.4

This is a maintenance release.

* [#456](https://github.com/puppetlabs/pxp-agent/pull/456) Fix version number
* [#449](https://github.com/puppetlabs/pxp-agent/pull/449) Switch to using project version
* [PCP-478](https://tickets.puppetlabs.com/browse/PCP-478) Acceptance pre-suite should skip timesync
* for Ubuntu
* [#443](https://github.com/puppetlabs/pxp-agent/pull/443) Test against Leatherman 0.7.4
* [PCP-453](https://tickets.puppetlabs.com/browse/PCP-453) Only kill pxp-agent if it's running in
* logrotate
* [PCP-428](https://tickets.puppetlabs.com/browse/PCP-428) fix restart_host test on windows agents
* [PCP-428](https://tickets.puppetlabs.com/browse/PCP-428) define missing variable in
* restart_host_run_puppet test
* [PCP-428](https://tickets.puppetlabs.com/browse/PCP-428) restart_host_run_puppet.rb transient fails
* on ubuntu1404
* [PCP-228](https://tickets.puppetlabs.com/browse/PCP-228) Acceptance - run puppet and expect failure

## 1.1.3

This is a maintenance release.

* [#422](https://github.com/puppetlabs/pxp-agent/pull/422) Restore pluralized messages
* [PCP-306](https://tickets.puppetlabs.com/browse/PCP-306) Use last_run_report mtime to check for
updates
* [#419](https://github.com/puppetlabs/pxp-agent/pull/419) C++ Style Cleanup
* [#418](https://github.com/puppetlabs/pxp-agent/pull/418) Cleanup HorseWhisperer enum use
* [#421](https://github.com/puppetlabs/pxp-agent/pull/421) Remove old Catch installation
* [#417](https://github.com/puppetlabs/pxp-agent/pull/417) Add cpplint to Travis's target matrix
* [#414](https://github.com/puppetlabs/pxp-agent/pull/414) Fix up AppVeyor
* [PCP-381](https://tickets.puppetlabs.com/browse/PCP-381) Fix usage of env values in acceptance
Rakefile
* [PCP-371](https://tickets.puppetlabs.com/browse/PCP-371) Spike i18n support
* [PCP-196](https://tickets.puppetlabs.com/browse/PCP-196) Fix log rotation on Ubuntu 14.04 LTS
* [#407](https://github.com/puppetlabs/pxp-agent/pull/407) Download CMake from our S3 bucket
* [#406](https://github.com/puppetlabs/pxp-agent/pull/406) Enable builds with static cpp-pcp-client
* [PCP-230](https://tickets.puppetlabs.com/browse/PCP-230) Acceptance - restart pxp-agent during
Puppet run
* [#404](https://github.com/puppetlabs/pxp-agent/pull/404) Look for .dylib in
Findcpp-pcp-client.cmake
* [#403](https://github.com/puppetlabs/pxp-agent/pull/403) Add CONTRIBUTING and Maintenance doc
sections
* [PCP-379](https://tickets.puppetlabs.com/browse/PCP-379) Store expanded --spool-dir in HW
singleton
* [#400](https://github.com/puppetlabs/pxp-agent/pull/400) Add README section on running against a
test broker
* [#396](https://github.com/puppetlabs/pxp-agent/pull/396) Make tests compatible with leatherman 0.4
and 0.5
* [PCP-374](https://tickets.puppetlabs.com/browse/PCP-374) Update Catch configuration
* [PCP-370](https://tickets.puppetlabs.com/browse/PCP-370) Remove sets of SSL certificates
* [PCP-345](https://tickets.puppetlabs.com/browse/PCP-345) Create spool dir if needed
* [#388](https://github.com/puppetlabs/pxp-agent/pull/388) Refactor Configuration
* [PCP-284](https://tickets.puppetlabs.com/browse/PCP-284) In modules interface, specify "metadata"
arg
* [#374](https://github.com/puppetlabs/pxp-agent/pull/374) Add name prefix for ThreadContainer unit
tests
* [PCP-344](https://tickets.puppetlabs.com/browse/PCP-344) Rely on cpp-pcp-client's ttl_expired
callback
* [#373](https://github.com/puppetlabs/pxp-agent/pull/373) Remove move() when returning unique_ptr
* [PCP-338](https://tickets.puppetlabs.com/browse/PCP-338) Handle Associate Session errors
* [PCP-340](https://tickets.puppetlabs.com/browse/PCP-340) Wait for the module completion in
component tests
* [PCP-308](https://tickets.puppetlabs.com/browse/PCP-308) run modules in own contracts on Solaris
* [#365](https://github.com/puppetlabs/pxp-agent/pull/365) Consider output processing delay in
component test

## 1.1.2

This is a maintenance release.

* [#397](https://github.com/puppetlabs/pxp-agent/pull/397) Fixes for Leatherman 0.6.0 on stable
* [PCP-376](https://tickets.puppetlabs.com/browse/PCP-376) Acceptance - do not attempt timesync on OSX
* [#392](https://github.com/puppetlabs/pxp-agent/pull/397) Update ruby-pcp-client to 0.4.0 in testing
* [PCP-375](https://tickets.puppetlabs.com/browse/PCP-375) Remove usage of test fixture SSL files from
acceptance tests
* [PCP-355](https://tickets.puppetlabs.com/browse/PCP-355) Show logs on acceptance test failures
* [PCP-307](https://tickets.puppetlabs.com/browse/PCP-307) Acceptance tests should expect
'maintenance' service state on Solaris
* [PCP-363](https://tickets.puppetlabs.com/browse/PCP-363) Skip test that restarts host for AIX
agents
* [PCP-329](https://tickets.puppetlabs.com/browse/PCP-329) Update ruby-pcp-client to pick up
EventMachine improvements
* [PCP-364](https://tickets.puppetlabs.com/browse/PCP-364) Acceptance - sync system time on hosts
* [PCP-359](https://tickets.puppetlabs.com/browse/PCP-359) Fix confusion between EL and CentOS in
acceptance host generation
* [PCP-305](https://tickets.puppetlabs.com/browse/PCP-305) Acceptance tests on OSX should not expect
a stopped service
* [PCP-360](https://tickets.puppetlabs.com/browse/PCP-360) Acceptance: puppet-agent should use
beaker hostname as certname
* [#377](https://github.com/puppetlabs/pxp-agent/pull/377) Acceptance - remove static host config
for Cumulus
* [PCP-232](https://tickets.puppetlabs.com/browse/PCP-232) Acceptance - ensure pxp-agent is usable
after restarting host
* [PCP-225](https://tickets.puppetlabs.com/browse/PCP-225) Acceptance test for attempting puppet run
on a disabled agent

## 1.1.1

This version integrates the changes made for 1.0.3.

## 1.1.0

This version introduces new features and maintains compatibility with the
[PXP v1.0 protocol](https://github.com/puppetlabs/pcp-specifications/tree/master/pxp/versions/1.0).

* [PCP-315](https://tickets.puppetlabs.com/browse/PCP-315) Fix a bug that consisted in pxp-module
puppet returning bad output on stdout in case of invalid input
* [PCP-275](https://tickets.puppetlabs.com/browse/PCP-275) Add functionality to periodically purge
the spool directory
* [#347](https://github.com/puppetlabs/pxp-agent/pull/347) Acceptance tests improvements
* [#334](https://github.com/puppetlabs/pxp-agent/pull/334) Fix event machine usage for PCP client in
acceptance tests
* [PCP-208](https://tickets.puppetlabs.com/browse/PCP-208) Process the output of actions when
retrieved from file and implement new data structures for action processing; this allows to retrieve
and validate the output of actions that completed after pxp-agent stopped
* [PCP-288](https://tickets.puppetlabs.com/browse/PCP-288) Set systemd's KillMode to not kill child
processes when pxp-agent stops
* [PCP-297](https://tickets.puppetlabs.com/browse/PCP-297) Ensure that the PID directory exists if
the default path is configured (bug on Solaris)
* [#339](https://github.com/puppetlabs/pxp-agent/pull/339) Use ruby-pcp-client 0.2.0 for acceptance
tests
* [PCP-227](https://tickets.puppetlabs.com/browse/PCP-227) Improve logic that processes the output
of pxp-module-puppet in acceptance tests
* [#338](https://github.com/puppetlabs/pxp-agent/pull/338) Improve client logic in acceptance tests
* [#337](https://github.com/puppetlabs/pxp-agent/pull/337) Minor quoting fix in acceptance test
* [#336](https://github.com/puppetlabs/pxp-agent/pull/336) Acceptance tests improvements
* [#334](https://github.com/puppetlabs/pxp-agent/pull/334) Fix timing issues in acceptance tests
* [#332](https://github.com/puppetlabs/pxp-agent/pull/332) Fix timing issues in acceptance tests
* [#328](https://github.com/puppetlabs/pxp-agent/pull/328) Fix dependencies on AIX
* [PCP-202](https://tickets.puppetlabs.com/browse/PCP-202) Update internal logic to consider as
successful an action run with valid output
* [#324](https://github.com/puppetlabs/pxp-agent/pull/324) Add dependency on librt
* [#321](https://github.com/puppetlabs/pxp-agent/pull/321) Remove outdated Makefile
* [#322](https://github.com/puppetlabs/pxp-agent/pull/322) ThreadContainer now caches the
transaction IDs in a map
* [PCP-255](https://tickets.puppetlabs.com/browse/PCP-255) Improve logging messages
* [PCP-239](https://tickets.puppetlabs.com/browse/PCP-239) Component tests for the new external
modules' interface
* [PCP-251](https://tickets.puppetlabs.com/browse/PCP-251) pxp-module-puppet now supports the new
external modules' interface and writes its output on file
* [PCP-198](https://tickets.puppetlabs.com/browse/PCP-198) Use Beaker methods in acceptance tests
when installing puppet-agent
* [PCP-235](https://tickets.puppetlabs.com/browse/PCP-235) Use Beaker methods in acceptance tests
when setting up pcp-broker
* [PCP-207](https://tickets.puppetlabs.com/browse/PCP-207) Internal changes for supporting the new
external modules' interface
* [PCP-209](https://tickets.puppetlabs.com/browse/PCP-209) Remove git submodules for leatherman and
cpp-pcp-client
* [PCP-240](https://tickets.puppetlabs.com/browse/PCP-240) Formalize and extend the external
modules' documentation
* [PCP-188](https://tickets.puppetlabs.com/browse/PCP-188) New acceptance tests
* [#293](https://github.com/puppetlabs/pxp-agent/pull/293) Improve external modules' documentation

## 1.0.3

This is a security release.

* [PCP-326](https://tickets.puppetlabs.com/browse/PCP-326) add acceptance tests
 for SSL validation
* [PCP-328](https://tickets.puppetlabs.com/browse/PCP-328) update acceptance
 tests
* [PCP-321](https://tickets.puppetlabs.com/browse/PCP-321) pxp-module-puppet now
 implements a white list for puppet-agent's flags

## 1.0.2

This is a maintenance release.

* [PCP-238](https://tickets.puppetlabs.com/browse/PCP-238) Fixed a bug that prevented pxp-agent from
loading modules' configuration files named with ".conf" suffix
* [PCP-234](https://tickets.puppetlabs.com/browse/PCP-234) Fixed a bug that prevented pxp-agent from expanding file paths passed via --module-dir and --modules-config-dir options
* [PCP-223](https://tickets.puppetlabs.com/browse/PCP-223) Acceptance tests improvements (use helper lib files and run test steps on all agent hosts; remove static config files)
* [PCP-233](https://tickets.puppetlabs.com/browse/PCP-233) Add Arista support to acceptance tests
* [PCP-234](https://tickets.puppetlabs.com/browse/PCP-245) Add new set of SSL certificates for testing
* [QENG-3181](https://tickets.puppetlabs.com/browse/QENG-3181) Use beaker-hostgenerator instead of sqa-utils
* [#280](https://github.com/puppetlabs/pxp-agent/pull/280) Improve acceptance test based on log message parsing
* [#278](https://github.com/puppetlabs/pxp-agent/pull/278) Fixed brittle acceptance test regex
* [PCP-196](https://tickets.puppetlabs.com/browse/PCP-196) Fixed logrotate functionality for debian systems

## 1.0.1

This is a maintenance release.

* [PCP-172](https://tickets.puppetlabs.com/browse/PCP-172) Fixed a race condition
  when checking the status of an action after the action finished but before
  the metadata file has been updated.
* [#244](https://github.com/puppetlabs/pxp-agent/pull/244) Add INFO level log message
  when sending a blocking response.
* [#247](https://github.com/puppetlabs/pxp-agent/pull/247)
  [#243](https://github.com/puppetlabs/pxp-agent/pull/243)
  [PCP-143](https://tickets.puppetlabs.com/browse/PCP-172) Acceptance test
  improvements

## 1.0.0

This is the first release.<|MERGE_RESOLUTION|>--- conflicted
+++ resolved
@@ -1,4 +1,3 @@
-<<<<<<< HEAD
 ## 1.8.1
 
 This is a bug fix release.
@@ -72,13 +71,12 @@
 * [PCP-751](https://tickets.puppetlabs.com/browse/PCP-751) Remove kind from pxp-module-puppet
 
 Does not include fixes from 1.5.5.
-=======
+
 ## 1.5.7
 
 This is a bug fix release.
 
 * [PCP-834](https://tickets.puppetlabs.com/browse/PCP-834) Fix pxp-agent log rotation on systemd
->>>>>>> 42a2ee48
 
 ## 1.5.6
 
