<<<<<<< HEAD
=======
## 1.9.1

This is a bug fix release.

* [PCP-834](https://tickets.puppetlabs.com/browse/PCP-834) Fix pxp-agent log rotation on systemd

>>>>>>> 84b67945
## 1.9.0

This is a feature release.

* [PCP-763](https://tickets.puppetlabs.com/browse/PCP-763) Cached tasks that have not been used in
`task-cache-dir-purge-ttl` - expressed as a time duration such as 30m, 4h, 1d - will be removed from disk. Running
them later will redownload from the `master-uri`. Default `task-cache-dir-purge-ttl` is `14d` (days).
* [PCP-791](https://tickets.puppetlabs.com/browse/PCP-791) pxp-agent will continue to function if task cache directory
is deleted. Specific task runs may fail, subsequent runs will recreate the cache directory and re-download task files.
* [PCP-511](https://tickets.puppetlabs.com/browse/PCP-511) Use hocon to load config. `.conf` files will be loaded
as HOCON, `.json` as JSON, and other file types will error.
* [PCP-792](https://tickets.puppetlabs.com/browse/PCP-792) When run as an unprivileged user, pxp-agent will now use
default user-directory paths, noted in
https://github.com/puppetlabs/puppet-specifications/blob/master/file_paths.md#puppet-agent-non-root.

<<<<<<< HEAD
=======
## 1.8.3

This is a bug fix release.

* [PCP-834](https://tickets.puppetlabs.com/browse/PCP-834) Fix pxp-agent log rotation on systemd

## 1.8.2

This is a maintenance release with no bug fixes.

>>>>>>> 84b67945
## 1.8.1

This is a bug fix release.

* [PCP-826](https://tickets.puppetlabs.com/browse/PCP-826) Tasks that use the powershell input method (which is the
default for powershell scripts) require .NET Framework 3.5. PXP Agent will now give a clear error message when this
requirement is not satisfied.
* [PCP-825](https://tickets.puppetlabs.com/browse/PCP-825) PXP Agent will now correctly sync files using Windows line
endings (CRLF).
* [PCP-822](https://tickets.puppetlabs.com/browse/PCP-822) Tasks that didn't read standard input would occasionally return
an error when using the default input method. That seemed especially common on AIX platforms. The issue has been fixed.

## 1.8.0

This is a feature release.

* [PCP-780](https://tickets.puppetlabs.com/browse/PCP-780) Add `input_method: powershell` supporting
named params in powershell scripts.

## 1.7.0

This is a feature release.

* [PCP-786](https://tickets.puppetlabs.com/browse/PCP-786) Send error response to status if found
* [PCP-785](https://tickets.puppetlabs.com/browse/PCP-785) Report task download failure for 400+ HTTP statuses
* [#645](https://github.com/puppetlabs/pxp-agent/pull/645) Restrict permissions on spool files created by pxp-module-puppet
* [#644](https://github.com/puppetlabs/pxp-agent/pull/644) Prevent possible leak of `env_md_ctx_st` struct
* [PCP-782](https://tickets.puppetlabs.com/browse/PCP-782) Add port 8140 to `master-uris` if absent
* [#639](https://github.com/puppetlabs/pxp-agent/pull/639) Update task blocking response to return all results
* [PCP-783](https://tickets.puppetlabs.com/browse/PCP-783) Specify required sleep process more thoroughly
* [#641](https://github.com/puppetlabs/pxp-agent/pull/641) Fix permissions hacks
* [#635](https://github.com/puppetlabs/pxp-agent/pull/635) Support `input_method` on tasks
* [PCP-773](https://tickets.puppetlabs.com/browse/PCP-773) Implement client-side failover for task downloads
* [PCP-769](https://tickets.puppetlabs.com/browse/PCP-769) Download tasks from `master-uris`
* [#629](https://github.com/puppetlabs/pxp-agent/pull/629) Update appveyor config to use maintained packages
* [PCP-776](https://tickets.puppetlabs.com/browse/PCP-776) Detect disabled/running Puppet via lock files
* [PCP-766](https://tickets.puppetlabs.com/browse/PCP-766) Restrict permissions on spool files, logfile
* [#625](https://github.com/puppetlabs/pxp-agent/pull/625) Unblock acceptance tests on Japanese locale instance
* [PCP-633](https://tickets.puppetlabs.com/browse/PCP-633) Report running if action thread is still active
* [PCP-767](https://tickets.puppetlabs.com/browse/PCP-767) Introduce internal task module
* [#622](https://github.com/puppetlabs/pxp-agent/pull/622) Enable running acceptance from local package
* [PCP-768](https://tickets.puppetlabs.com/browse/PCP-768) Add `master-uris` config variable
* [PCP-775](https://tickets.puppetlabs.com/browse/PCP-775) Enable DEP support in Windows version of PCP/PXP binaries
* [PCP-758](https://tickets.puppetlabs.com/browse/PCP-758) Introduce puppet task support
* [#605](https://github.com/puppetlabs/pxp-agent/pull/605) Fix the test on win-10-ent-i386
* [#599](https://github.com/puppetlabs/pxp-agent/pull/599) Log program version and debug level at startup
* [#583](https://github.com/puppetlabs/pxp-agent/pull/583) Add testing around exec via Puppet

## 1.6.1

This is a maintenance and bug fix release.

* [PCP-755](https://tickets.puppetlabs.com/browse/PCP-755) Stop using versioned executables. Support
restarting the pxp-agent service when the binary path changes.
* [PCP-697](https://tickets.puppetlabs.com/browse/PCP-697) Ensure default log location exists on
service startup.
* [PCP-759](https://tickets.puppetlabs.com/browse/PCP-759) Enable testing against an EC2 master
* [PCP-750](https://tickets.puppetlabs.com/browse/PCP-750) Ensure failed connection attempts from test
code are closed before retrying.

Does not include fixes from 1.5.5.

## 1.6.0

This is a feature release.

* [PCP-603](https://tickets.puppetlabs.com/browse/PCP-603) Additional acceptance tests for pxp-module-puppet whitelist
* [PCP-699](https://tickets.puppetlabs.com/browse/PCP-699) pxp-module-puppet now accepts job-id as an argument and passes it to Puppet.
* [PCP-742](https://tickets.puppetlabs.com/browse/PCP-742) pxp-module-puppet will now return metrics about resource events when a run finishes.
* [PCP-748](https://tickets.puppetlabs.com/browse/PCP-748) Update pxp-agent component tests to allow SERVER_VERSION=latest
* [PCP-751](https://tickets.puppetlabs.com/browse/PCP-751) Remove kind from pxp-module-puppet

Does not include fixes from 1.5.5.

## 1.5.7

This is a bug fix release.

* [PCP-834](https://tickets.puppetlabs.com/browse/PCP-834) Fix pxp-agent log rotation on systemd

## 1.5.6

This is a maintenance release.

* [PCP-801](https://tickets.puppetlabs.com/browse/PCP-801) Use kill -15 rather than kill -s TERM for broader support

## 1.5.5

This is a maintenance release.

* [PCP-775](https://tickets.puppetlabs.com/browse/PCP-775) Enable DEP support via nxcompat and dynamicbase on Windows.

## 1.5.4

This is a maintenance release.

* [PCP-759](https://tickets.puppetlabs.com/browse/PCP-759) Enable acceptance pre-suite to install puppetserver on EC2
* [PCP-755](https://tickets.puppetlabs.com/browse/PCP-755) pxp-agent service now cleanly restarts after upgrade on SLES 11
* [PCP-750](https://tickets.puppetlabs.com/browse/PCP-750) Fix intermittent test failures due to inventory request timeouts
* [PCP-697](https://tickets.puppetlabs.com/browse/PCP-697) Ensure logdir exists before starting service

## 1.5.3

This is a maintenance release.

* [PCP-745](https://tickets.puppetlabs.com/browse/PCP-745) Populate missing manpage field in the SMF manifest

## 1.5.2

This is a maintenance release.

* [PCP-740](https://tickets.puppetlabs.com/browse/PCP-740) Fix umask test on AIX.

## 1.5.1

This is a maintenance release.

* [PCP-736](https://tickets.puppetlabs.com/browse/PCP-736) Run with inherited umask.

## 1.5.0

This is a feature release.

* [PCP-627](https://tickets.puppetlabs.com/browse/PCP-627) Now sends a provisional response when sent
a duplicate transaction id. Duplicates will also be detected across process sessions.
* [PCP-729](https://tickets.puppetlabs.com/browse/PCP-729) The default ping-interval is now 2 minutes.
This reduces the chance of disconnect/reconnect cycling when lots of agents connect to a broker at once.

## 1.4.1

This is a maintenance release.

* [#546](https://github.com/puppetlabs/pxp-agent/pull/546) Allow use of beaker 3.x in acceptance tests
* [PCP-704](https://tickets.puppetlabs.com/browse/PCP-704) Use fork() to prevent deadlocks

## 1.4.0

This is a feature release.

* [PCP-647](https://tickets.puppetlabs.com/browse/PCP-647) Add PCP version 2, an update that
changes to a simpler text-based protocol that only supports immediate delivery (no message
expiration) to a single target. It can be enabled by setting the "pcp-version" option to "2" and
connecting it to a version of pcp-broker supporting PCP v2.
* [PCP-469](https://tickets.puppetlabs.com/browse/PCP-469) Add a hidden option for configuring the
ping interval used to keep websocket connections alive.
* [PCP-624](https://tickets.puppetlabs.com/browse/PCP-624) Add a log file for messages delivered to
pxp-agent. It can be enabled using the `log-pcp-access` option.

## 1.3.2

This is a maintenance and bug fix release. It fixes several CI-related issues.

* [PCP-657](https://tickets.puppetlabs.com/browse/PCP-657) Previous fix for PCP-657 was incomplete.
Fixes detached processes on Solaris by invoking a detached process directly rather than using
`ctrun`. Using `ctrun` obfuscated the process ID of the task, causing its status to be reported
incorrectly.

## 1.3.1

This is a maintenance release.

* [PCP-276](https://tickets.puppetlabs.com/browse/PCP-276) Create new process group for external
modules on Windows
* [PCP-657](https://tickets.puppetlabs.com/browse/PCP-657) Allow unknown status in acceptance tests
* [PCP-625](https://tickets.puppetlabs.com/browse/PCP-625) Skip beaker time sync on Windows Server
2016
* [#514](https://github.com/puppetlabs/pxp-agent/pull/514) Change test to avoid depending on
delayed message delivery
* [#506](https://github.com/puppetlabs/pxp-agent/pull/506) Add beaker-abs compatible with beaker 2-3

## 1.3.0

This version introduces new features and maintains compatibility with the
[PXP v1.0 protocol](https://github.com/puppetlabs/pcp-specifications/tree/master/pxp/versions/1.0).

* [PCP-614](https://tickets.puppetlabs.com/browse/PCP-614) Update beaker version to 3.1.0
* [BKR-960](https://tickets.puppetlabs.com/browse/BKR-960) Skip timesync for ciscoxr-64a
* [PCP-605](https://tickets.puppetlabs.com/browse/PCP-605) Disable restart_host_run_puppet on Fedora
* [PCP-549](https://tickets.puppetlabs.com/browse/PCP-549) Wait for other Puppet runs to finish

## 1.2.3

This is a maintenance release. It fixes several CI-related issues.

## 1.2.2

This is a maintenance release.

* [BKR-958](https://tickets.puppetlabs.com/browse/BKR-958) Do not execute host restart test on
huaweios
* [PCP-601](https://tickets.puppetlabs.com/browse/PCP-601) Limit arguments to pxp-puppet flags to
needed characters
* [PCP-608](https://tickets.puppetlabs.com/browse/PCP-608) Bump version to 1.2.2
* [PCP-607](https://tickets.puppetlabs.com/browse/PCP-607) Delete accidentally merged acceptance
tests
* [PCP-601](https://tickets.puppetlabs.com/browse/PCP-601) Require command line flags be strings
and not include leading whitespace
* [PCP-576](https://tickets.puppetlabs.com/browse/PCP-576) Ensure cisconx tests can read lock file
* [PCP-572](https://tickets.puppetlabs.com/browse/PCP-572) Update how acceptance terminates sleep
processes
* [PCP-571](https://tickets.puppetlabs.com/browse/PCP-571) Fix tests failing with Puppet timing out
* [PCP-577](https://tickets.puppetlabs.com/browse/PCP-577) Don't run tests that restart the broker
on the master role
* [PCP-286](https://tickets.puppetlabs.com/browse/PCP-286) Fix occasional acceptance test failures
from pxp-agent service being left in the Paused state on Windows.
* [PCP-557](https://tickets.puppetlabs.com/browse/PCP-557) Ensure pcp-broker runs with internal
mirrors during testing
* [#475](https://github.com/puppetlabs/pxp-agent/pull/475) Fix Rakefile when specifying
BEAKER_HOSTS

## 1.2.1

This is a maintenance release.

* [PCP-545](https://tickets.puppetlabs.com/browse/PCP-545) Force Puppet output to UTF-8 when unknown
* [PCP-558](https://tickets.puppetlabs.com/browse/PCP-558) Acceptance: give UTF-8 test case its own
acceptance test
* [PCP-542](https://tickets.puppetlabs.com/browse/PCP-542) Allow parsing last_run_report with Puppet
objects
* [PCP-354](https://tickets.puppetlabs.com/browse/PCP-354) Acceptance: pcp-broker should use
internal mirror for deps
* [PCP-515](https://tickets.puppetlabs.com/browse/PCP-515) Acceptance: update ticket reference for
skipped test on Arista

## 1.2.0

This version introduces new features and maintains compatibility with the
[PXP v1.0 protocol](https://github.com/puppetlabs/pcp-specifications/tree/master/pxp/versions/1.0).

* [#464](https://github.com/puppetlabs/pxp-agent/pull/464) Acceptance: fix path for pxp-agent using
new Windows MSI layout
* [PCP-494](https://tickets.puppetlabs.com/browse/PCP-494) Fix external module and pxp-module-puppet
unicode handling
* [PCP-457](https://tickets.puppetlabs.com/browse/PCP-457) Acceptance: remove primary
dis-association check
* [PCP-457](https://tickets.puppetlabs.com/browse/PCP-457) Acceptance: automate pxp-agent broker
timeout failover test
* [PCP-514](https://tickets.puppetlabs.com/browse/PCP-514) Fix acceptance tests on Cisco Nexus
* [PCP-515](https://tickets.puppetlabs.com/browse/PCP-515) Acceptance: skip
restart_host_run_puppet.rb on Arista
* [PCP-508](https://tickets.puppetlabs.com/browse/PCP-508) Skip host restart test for CiscoNX
* [#455](https://github.com/puppetlabs/pxp-agent/pull/455) Fix gettext in Travis CI
* [PCP-493](https://tickets.puppetlabs.com/browse/PCP-493) Ensure stderr is returned in module
response
* [PCP-430](https://tickets.puppetlabs.com/browse/PCP-430) Automate pxp-agent broker failover
acceptance test
* [PCP-431](https://tickets.puppetlabs.com/browse/PCP-431) pxp agent acceptance should support a
failover pcp broker
* [PCP-479](https://tickets.puppetlabs.com/browse/PCP-479) Update pxp-agent to install batch
wrapper
* [PCP-478](https://tickets.puppetlabs.com/browse/PCP-478) Acceptance pre-suite should skip timesync
for Ubuntu
* [PCP-472](https://tickets.puppetlabs.com/browse/PCP-472) Ignore pxp-module-puppet `env` input arg
* [PCP-405](https://tickets.puppetlabs.com/browse/PCP-405) Make broker-ws-uris a config file only
option
* [#440](https://github.com/puppetlabs/pxp-agent/pull/440) Add libpxp-agent dependency on
horsewhisperer
* [PCP-463](https://tickets.puppetlabs.com/browse/PCP-463) Restore blocking monitor action
* [PCP-452](https://tickets.puppetlabs.com/browse/PCP-452) Add option to configure Association
timeout
* [PCP-454](https://tickets.puppetlabs.com/browse/PCP-454) Block execution thread once monitoring
starts
* [PCP-423](https://tickets.puppetlabs.com/browse/PCP-423) Add `allowed-keepalive-timeouts` option
* [PCP-416](https://tickets.puppetlabs.com/browse/PCP-416) Configure PCP message TTL; update HW
* [PCP-349](https://tickets.puppetlabs.com/browse/PCP-349) support running puppet as non-root
* [#428](https://github.com/puppetlabs/pxp-agent/pull/428) Remove unused local variables
* [#426](https://github.com/puppetlabs/pxp-agent/pull/426) Fix ActionRequest's log message format
* [PCP-383](https://tickets.puppetlabs.com/browse/PCP-383) Add broker failover
* [#425](https://github.com/puppetlabs/pxp-agent/pull/425) Remove unused include from pxp_schemas.cc

## 1.1.4

This is a maintenance release.

* [#456](https://github.com/puppetlabs/pxp-agent/pull/456) Fix version number
* [#449](https://github.com/puppetlabs/pxp-agent/pull/449) Switch to using project version
* [PCP-478](https://tickets.puppetlabs.com/browse/PCP-478) Acceptance pre-suite should skip timesync
* for Ubuntu
* [#443](https://github.com/puppetlabs/pxp-agent/pull/443) Test against Leatherman 0.7.4
* [PCP-453](https://tickets.puppetlabs.com/browse/PCP-453) Only kill pxp-agent if it's running in
* logrotate
* [PCP-428](https://tickets.puppetlabs.com/browse/PCP-428) fix restart_host test on windows agents
* [PCP-428](https://tickets.puppetlabs.com/browse/PCP-428) define missing variable in
* restart_host_run_puppet test
* [PCP-428](https://tickets.puppetlabs.com/browse/PCP-428) restart_host_run_puppet.rb transient fails
* on ubuntu1404
* [PCP-228](https://tickets.puppetlabs.com/browse/PCP-228) Acceptance - run puppet and expect failure

## 1.1.3

This is a maintenance release.

* [#422](https://github.com/puppetlabs/pxp-agent/pull/422) Restore pluralized messages
* [PCP-306](https://tickets.puppetlabs.com/browse/PCP-306) Use last_run_report mtime to check for
updates
* [#419](https://github.com/puppetlabs/pxp-agent/pull/419) C++ Style Cleanup
* [#418](https://github.com/puppetlabs/pxp-agent/pull/418) Cleanup HorseWhisperer enum use
* [#421](https://github.com/puppetlabs/pxp-agent/pull/421) Remove old Catch installation
* [#417](https://github.com/puppetlabs/pxp-agent/pull/417) Add cpplint to Travis's target matrix
* [#414](https://github.com/puppetlabs/pxp-agent/pull/414) Fix up AppVeyor
* [PCP-381](https://tickets.puppetlabs.com/browse/PCP-381) Fix usage of env values in acceptance
Rakefile
* [PCP-371](https://tickets.puppetlabs.com/browse/PCP-371) Spike i18n support
* [PCP-196](https://tickets.puppetlabs.com/browse/PCP-196) Fix log rotation on Ubuntu 14.04 LTS
* [#407](https://github.com/puppetlabs/pxp-agent/pull/407) Download CMake from our S3 bucket
* [#406](https://github.com/puppetlabs/pxp-agent/pull/406) Enable builds with static cpp-pcp-client
* [PCP-230](https://tickets.puppetlabs.com/browse/PCP-230) Acceptance - restart pxp-agent during
Puppet run
* [#404](https://github.com/puppetlabs/pxp-agent/pull/404) Look for .dylib in
Findcpp-pcp-client.cmake
* [#403](https://github.com/puppetlabs/pxp-agent/pull/403) Add CONTRIBUTING and Maintenance doc
sections
* [PCP-379](https://tickets.puppetlabs.com/browse/PCP-379) Store expanded --spool-dir in HW
singleton
* [#400](https://github.com/puppetlabs/pxp-agent/pull/400) Add README section on running against a
test broker
* [#396](https://github.com/puppetlabs/pxp-agent/pull/396) Make tests compatible with leatherman 0.4
and 0.5
* [PCP-374](https://tickets.puppetlabs.com/browse/PCP-374) Update Catch configuration
* [PCP-370](https://tickets.puppetlabs.com/browse/PCP-370) Remove sets of SSL certificates
* [PCP-345](https://tickets.puppetlabs.com/browse/PCP-345) Create spool dir if needed
* [#388](https://github.com/puppetlabs/pxp-agent/pull/388) Refactor Configuration
* [PCP-284](https://tickets.puppetlabs.com/browse/PCP-284) In modules interface, specify "metadata"
arg
* [#374](https://github.com/puppetlabs/pxp-agent/pull/374) Add name prefix for ThreadContainer unit
tests
* [PCP-344](https://tickets.puppetlabs.com/browse/PCP-344) Rely on cpp-pcp-client's ttl_expired
callback
* [#373](https://github.com/puppetlabs/pxp-agent/pull/373) Remove move() when returning unique_ptr
* [PCP-338](https://tickets.puppetlabs.com/browse/PCP-338) Handle Associate Session errors
* [PCP-340](https://tickets.puppetlabs.com/browse/PCP-340) Wait for the module completion in
component tests
* [PCP-308](https://tickets.puppetlabs.com/browse/PCP-308) run modules in own contracts on Solaris
* [#365](https://github.com/puppetlabs/pxp-agent/pull/365) Consider output processing delay in
component test

## 1.1.2

This is a maintenance release.

* [#397](https://github.com/puppetlabs/pxp-agent/pull/397) Fixes for Leatherman 0.6.0 on stable
* [PCP-376](https://tickets.puppetlabs.com/browse/PCP-376) Acceptance - do not attempt timesync on OSX
* [#392](https://github.com/puppetlabs/pxp-agent/pull/397) Update ruby-pcp-client to 0.4.0 in testing
* [PCP-375](https://tickets.puppetlabs.com/browse/PCP-375) Remove usage of test fixture SSL files from
acceptance tests
* [PCP-355](https://tickets.puppetlabs.com/browse/PCP-355) Show logs on acceptance test failures
* [PCP-307](https://tickets.puppetlabs.com/browse/PCP-307) Acceptance tests should expect
'maintenance' service state on Solaris
* [PCP-363](https://tickets.puppetlabs.com/browse/PCP-363) Skip test that restarts host for AIX
agents
* [PCP-329](https://tickets.puppetlabs.com/browse/PCP-329) Update ruby-pcp-client to pick up
EventMachine improvements
* [PCP-364](https://tickets.puppetlabs.com/browse/PCP-364) Acceptance - sync system time on hosts
* [PCP-359](https://tickets.puppetlabs.com/browse/PCP-359) Fix confusion between EL and CentOS in
acceptance host generation
* [PCP-305](https://tickets.puppetlabs.com/browse/PCP-305) Acceptance tests on OSX should not expect
a stopped service
* [PCP-360](https://tickets.puppetlabs.com/browse/PCP-360) Acceptance: puppet-agent should use
beaker hostname as certname
* [#377](https://github.com/puppetlabs/pxp-agent/pull/377) Acceptance - remove static host config
for Cumulus
* [PCP-232](https://tickets.puppetlabs.com/browse/PCP-232) Acceptance - ensure pxp-agent is usable
after restarting host
* [PCP-225](https://tickets.puppetlabs.com/browse/PCP-225) Acceptance test for attempting puppet run
on a disabled agent

## 1.1.1

This version integrates the changes made for 1.0.3.

## 1.1.0

This version introduces new features and maintains compatibility with the
[PXP v1.0 protocol](https://github.com/puppetlabs/pcp-specifications/tree/master/pxp/versions/1.0).

* [PCP-315](https://tickets.puppetlabs.com/browse/PCP-315) Fix a bug that consisted in pxp-module
puppet returning bad output on stdout in case of invalid input
* [PCP-275](https://tickets.puppetlabs.com/browse/PCP-275) Add functionality to periodically purge
the spool directory
* [#347](https://github.com/puppetlabs/pxp-agent/pull/347) Acceptance tests improvements
* [#334](https://github.com/puppetlabs/pxp-agent/pull/334) Fix event machine usage for PCP client in
acceptance tests
* [PCP-208](https://tickets.puppetlabs.com/browse/PCP-208) Process the output of actions when
retrieved from file and implement new data structures for action processing; this allows to retrieve
and validate the output of actions that completed after pxp-agent stopped
* [PCP-288](https://tickets.puppetlabs.com/browse/PCP-288) Set systemd's KillMode to not kill child
processes when pxp-agent stops
* [PCP-297](https://tickets.puppetlabs.com/browse/PCP-297) Ensure that the PID directory exists if
the default path is configured (bug on Solaris)
* [#339](https://github.com/puppetlabs/pxp-agent/pull/339) Use ruby-pcp-client 0.2.0 for acceptance
tests
* [PCP-227](https://tickets.puppetlabs.com/browse/PCP-227) Improve logic that processes the output
of pxp-module-puppet in acceptance tests
* [#338](https://github.com/puppetlabs/pxp-agent/pull/338) Improve client logic in acceptance tests
* [#337](https://github.com/puppetlabs/pxp-agent/pull/337) Minor quoting fix in acceptance test
* [#336](https://github.com/puppetlabs/pxp-agent/pull/336) Acceptance tests improvements
* [#334](https://github.com/puppetlabs/pxp-agent/pull/334) Fix timing issues in acceptance tests
* [#332](https://github.com/puppetlabs/pxp-agent/pull/332) Fix timing issues in acceptance tests
* [#328](https://github.com/puppetlabs/pxp-agent/pull/328) Fix dependencies on AIX
* [PCP-202](https://tickets.puppetlabs.com/browse/PCP-202) Update internal logic to consider as
successful an action run with valid output
* [#324](https://github.com/puppetlabs/pxp-agent/pull/324) Add dependency on librt
* [#321](https://github.com/puppetlabs/pxp-agent/pull/321) Remove outdated Makefile
* [#322](https://github.com/puppetlabs/pxp-agent/pull/322) ThreadContainer now caches the
transaction IDs in a map
* [PCP-255](https://tickets.puppetlabs.com/browse/PCP-255) Improve logging messages
* [PCP-239](https://tickets.puppetlabs.com/browse/PCP-239) Component tests for the new external
modules' interface
* [PCP-251](https://tickets.puppetlabs.com/browse/PCP-251) pxp-module-puppet now supports the new
external modules' interface and writes its output on file
* [PCP-198](https://tickets.puppetlabs.com/browse/PCP-198) Use Beaker methods in acceptance tests
when installing puppet-agent
* [PCP-235](https://tickets.puppetlabs.com/browse/PCP-235) Use Beaker methods in acceptance tests
when setting up pcp-broker
* [PCP-207](https://tickets.puppetlabs.com/browse/PCP-207) Internal changes for supporting the new
external modules' interface
* [PCP-209](https://tickets.puppetlabs.com/browse/PCP-209) Remove git submodules for leatherman and
cpp-pcp-client
* [PCP-240](https://tickets.puppetlabs.com/browse/PCP-240) Formalize and extend the external
modules' documentation
* [PCP-188](https://tickets.puppetlabs.com/browse/PCP-188) New acceptance tests
* [#293](https://github.com/puppetlabs/pxp-agent/pull/293) Improve external modules' documentation

## 1.0.3

This is a security release.

* [PCP-326](https://tickets.puppetlabs.com/browse/PCP-326) add acceptance tests
 for SSL validation
* [PCP-328](https://tickets.puppetlabs.com/browse/PCP-328) update acceptance
 tests
* [PCP-321](https://tickets.puppetlabs.com/browse/PCP-321) pxp-module-puppet now
 implements a white list for puppet-agent's flags

## 1.0.2

This is a maintenance release.

* [PCP-238](https://tickets.puppetlabs.com/browse/PCP-238) Fixed a bug that prevented pxp-agent from
loading modules' configuration files named with ".conf" suffix
* [PCP-234](https://tickets.puppetlabs.com/browse/PCP-234) Fixed a bug that prevented pxp-agent from expanding file paths passed via --module-dir and --modules-config-dir options
* [PCP-223](https://tickets.puppetlabs.com/browse/PCP-223) Acceptance tests improvements (use helper lib files and run test steps on all agent hosts; remove static config files)
* [PCP-233](https://tickets.puppetlabs.com/browse/PCP-233) Add Arista support to acceptance tests
* [PCP-234](https://tickets.puppetlabs.com/browse/PCP-245) Add new set of SSL certificates for testing
* [QENG-3181](https://tickets.puppetlabs.com/browse/QENG-3181) Use beaker-hostgenerator instead of sqa-utils
* [#280](https://github.com/puppetlabs/pxp-agent/pull/280) Improve acceptance test based on log message parsing
* [#278](https://github.com/puppetlabs/pxp-agent/pull/278) Fixed brittle acceptance test regex
* [PCP-196](https://tickets.puppetlabs.com/browse/PCP-196) Fixed logrotate functionality for debian systems

## 1.0.1

This is a maintenance release.

* [PCP-172](https://tickets.puppetlabs.com/browse/PCP-172) Fixed a race condition
  when checking the status of an action after the action finished but before
  the metadata file has been updated.
* [#244](https://github.com/puppetlabs/pxp-agent/pull/244) Add INFO level log message
  when sending a blocking response.
* [#247](https://github.com/puppetlabs/pxp-agent/pull/247)
  [#243](https://github.com/puppetlabs/pxp-agent/pull/243)
  [PCP-143](https://tickets.puppetlabs.com/browse/PCP-172) Acceptance test
  improvements

## 1.0.0

This is the first release.<|MERGE_RESOLUTION|>--- conflicted
+++ resolved
@@ -1,12 +1,9 @@
-<<<<<<< HEAD
-=======
 ## 1.9.1
 
 This is a bug fix release.
 
 * [PCP-834](https://tickets.puppetlabs.com/browse/PCP-834) Fix pxp-agent log rotation on systemd
 
->>>>>>> 84b67945
 ## 1.9.0
 
 This is a feature release.
@@ -22,8 +19,6 @@
 default user-directory paths, noted in
 https://github.com/puppetlabs/puppet-specifications/blob/master/file_paths.md#puppet-agent-non-root.
 
-<<<<<<< HEAD
-=======
 ## 1.8.3
 
 This is a bug fix release.
@@ -34,7 +29,6 @@
 
 This is a maintenance release with no bug fixes.
 
->>>>>>> 84b67945
 ## 1.8.1
 
 This is a bug fix release.
