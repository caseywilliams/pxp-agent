--- conflicted
+++ resolved
@@ -1,4 +1,3 @@
-<<<<<<< HEAD
 ## 1.6.1
 
 This is a maintenance and bug fix release.
@@ -11,6 +10,8 @@
 * [PCP-750](https://tickets.puppetlabs.com/browse/PCP-750) Ensure failed connection attempts from test
 code are closed before retrying.
 
+Does not include fixes from 1.5.5.
+
 ## 1.6.0
 
 This is a feature release
@@ -20,13 +21,14 @@
 * [PCP-742](https://tickets.puppetlabs.com/browse/PCP-742) pxp-module-puppet will now return metrics about resource events when a run finishes.
 * [PCP-748](https://tickets.puppetlabs.com/browse/PCP-748) Update pxp-agent component tests to allow SERVER_VERSION=latest
 * [PCP-751](https://tickets.puppetlabs.com/browse/PCP-751) Remove kind from pxp-module-puppet
-=======
+
+Does not include fixes from 1.5.5.
+
 ## 1.5.5
 
 This is a maintenance release.
 
 * [PCP-775](https://tickets.puppetlabs.com/browse/PCP-775) Enable DEP support via nxcompat and dynamicbase on Windows.
->>>>>>> 13c69002
 
 ## 1.5.4
 
