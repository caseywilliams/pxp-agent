<<<<<<< HEAD
## 1.1.1

## 1.1.0

This version introduces new features and maintains compatibility with the
[PXP v1.0 protocol](https://github.com/puppetlabs/pcp-specifications/tree/master/pxp/versions/1.0).

* [PCP-315](https://tickets.puppetlabs.com/browse/PCP-315) Fix a bug that consisted in pxp-module
puppet returning bad output on stdout in case of invalid input
* [PCP-275](https://tickets.puppetlabs.com/browse/PCP-275) Add functionality to periodically purge
the spool directory
* [#347](https://github.com/puppetlabs/pxp-agent/pull/347) Acceptance tests improvements
* [#334](https://github.com/puppetlabs/pxp-agent/pull/334) Fix event machine usage for PCP client in
acceptance tests
* [PCP-208](https://tickets.puppetlabs.com/browse/PCP-208) Process the output of actions when
retrieved from file and implement new data structures for action processing; this allows to retrieve
and validate the output of actions that completed after pxp-agent stopped
* [PCP-288](https://tickets.puppetlabs.com/browse/PCP-288) Set systemd's KillMode to not kill child
processes when pxp-agent stops
* [PCP-297](https://tickets.puppetlabs.com/browse/PCP-297) Ensure that the PID directory exists if
the default path is configured (bug on Solaris)
* [#339](https://github.com/puppetlabs/pxp-agent/pull/339) Use ruby-pcp-client 0.2.0 for acceptance
tests
* [PCP-227](https://tickets.puppetlabs.com/browse/PCP-227) Improve logic that processes the output
of pxp-module-puppet in acceptance tests
* [#338](https://github.com/puppetlabs/pxp-agent/pull/338) Improve client logic in acceptance tests
* [#337](https://github.com/puppetlabs/pxp-agent/pull/337) Minor quoting fix in acceptance test
* [#336](https://github.com/puppetlabs/pxp-agent/pull/336) Acceptance tests improvements
* [#334](https://github.com/puppetlabs/pxp-agent/pull/334) Fix timing issues in acceptance tests
* [#332](https://github.com/puppetlabs/pxp-agent/pull/332) Fix timing issues in acceptance tests
* [#328](https://github.com/puppetlabs/pxp-agent/pull/328) Fix dependencies on AIX
* [PCP-202](https://tickets.puppetlabs.com/browse/PCP-202) Update internal logic to consider as
successful an action run with valid output
* [#324](https://github.com/puppetlabs/pxp-agent/pull/324) Add dependency on librt
* [#321](https://github.com/puppetlabs/pxp-agent/pull/321) Remove outdated Makefile
* [#322](https://github.com/puppetlabs/pxp-agent/pull/322) ThreadContainer now caches the
transaction IDs in a map
* [PCP-255](https://tickets.puppetlabs.com/browse/PCP-255) Improve logging messages
* [PCP-239](https://tickets.puppetlabs.com/browse/PCP-239) Component tests for the new external
modules' interface
* [PCP-251](https://tickets.puppetlabs.com/browse/PCP-251) pxp-module-puppet now supports the new
external modules' interface and writes its output on file
* [PCP-198](https://tickets.puppetlabs.com/browse/PCP-198) Use Beaker methods in acceptance tests
when installing puppet-agent
* [PCP-235](https://tickets.puppetlabs.com/browse/PCP-235) Use Beaker methods in acceptance tests
when setting up pcp-broker
* [PCP-207](https://tickets.puppetlabs.com/browse/PCP-207) Internal changes for supporting the new
external modules' interface
* [PCP-209](https://tickets.puppetlabs.com/browse/PCP-209) Remove git submodules for leatherman and
cpp-pcp-client
* [PCP-240](https://tickets.puppetlabs.com/browse/PCP-240) Formalize and extend the external
modules' documentation
* [PCP-188](https://tickets.puppetlabs.com/browse/PCP-188) New acceptance tests
* [#293](https://github.com/puppetlabs/pxp-agent/pull/293) Improve external modules' documentation
=======
## 1.0.3

This is a security release

* [PCP-326](https://tickets.puppetlabs.com/browse/PCP-326) add acceptance tests
 for SSL validation
* [PCP-328](https://tickets.puppetlabs.com/browse/PCP-328) update acceptance
 tests
* [PCP-321](https://tickets.puppetlabs.com/browse/PCP-321) pxp-module-puppet now
 implements a white list for puppet-agent's flags
>>>>>>> 99fef744

## 1.0.2

This is a maintenance release

* [PCP-238](https://tickets.puppetlabs.com/browse/PCP-238) Fixed a bug that prevented pxp-agent from
loading modules' configuration files named with ".conf" suffix
* [PCP-234](https://tickets.puppetlabs.com/browse/PCP-234) Fixed a bug that prevented pxp-agent from expanding file paths passed via --module-dir and --modules-config-dir options
* [PCP-223](https://tickets.puppetlabs.com/browse/PCP-223) Acceptance tests improvements (use helper lib files and run test steps on all agent hosts; remove static config files)
* [PCP-233](https://tickets.puppetlabs.com/browse/PCP-233) Add Arista support to acceptance tests
* [PCP-234](https://tickets.puppetlabs.com/browse/PCP-245) Add new set of SSL certificates for testing
* [QENG-3181](https://tickets.puppetlabs.com/browse/QENG-3181) Use beaker-hostgenerator instead of sqa-utils
* [#280](https://github.com/puppetlabs/pxp-agent/pull/280) Improve acceptance test based on log message parsing
* [#278](https://github.com/puppetlabs/pxp-agent/pull/278) Fixed brittle acceptance test regex
* [PCP-196](https://tickets.puppetlabs.com/browse/PCP-196) Fixed logrotate functionality for debian systems

## 1.0.1

This is a maintenance release

* [PCP-172](https://tickets.puppetlabs.com/browse/PCP-172) Fixed a race condition
  when checking the status of an action after the action finished but before
  the metadata file has been updated.
* [#244](https://github.com/puppetlabs/pxp-agent/pull/244) Add INFO level log message
  when sending a blocking response.
* [#247](https://github.com/puppetlabs/pxp-agent/pull/247)
  [#243](https://github.com/puppetlabs/pxp-agent/pull/243)
  [PCP-143](https://tickets.puppetlabs.com/browse/PCP-172) Acceptance test
  improvements

## 1.0.0

This is the first release<|MERGE_RESOLUTION|>--- conflicted
+++ resolved
@@ -1,4 +1,3 @@
-<<<<<<< HEAD
 ## 1.1.1
 
 ## 1.1.0
@@ -53,7 +52,7 @@
 modules' documentation
 * [PCP-188](https://tickets.puppetlabs.com/browse/PCP-188) New acceptance tests
 * [#293](https://github.com/puppetlabs/pxp-agent/pull/293) Improve external modules' documentation
-=======
+
 ## 1.0.3
 
 This is a security release
@@ -64,7 +63,6 @@
  tests
 * [PCP-321](https://tickets.puppetlabs.com/browse/PCP-321) pxp-module-puppet now
  implements a white list for puppet-agent's flags
->>>>>>> 99fef744
 
 ## 1.0.2
 
