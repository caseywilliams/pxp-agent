--- conflicted
+++ resolved
@@ -1,9 +1,5 @@
 cmake_minimum_required(VERSION 3.2.2)
-<<<<<<< HEAD
 project(pxp-agent VERSION 1.6.1)
-=======
-project(pxp-agent VERSION 1.5.4)
->>>>>>> 8a6362e9
 
 if (NOT CMAKE_BUILD_TYPE)
     message(STATUS "Defaulting to a release build.")
