--- conflicted
+++ resolved
@@ -342,17 +342,11 @@
              request.prettyLabel(), request.resultsDir());
     LOG_TRACE("Input for the {1}: {2}", request.prettyLabel(), input_txt);
 
-<<<<<<< HEAD
-    // NOTE(ale): to avoid terminating the entire process tree when
-    // the pxp-agent service stops, on Solaris we use ctrun and on
-    // Windows we create a new Process Group for the child process
-=======
     // NOTE(ale,mruzicka): to avoid terminating the entire process
     // tree when the pxp-agent service stops, we use the
     // `create_detached_process` execution option which ensures
     // the child process is executed in a new process contract
     // on Solaris
->>>>>>> 20eda46c
 
     auto exec = lth_exec::execute(
 #ifdef _WIN32
@@ -367,18 +361,8 @@
             lth_file::atomic_write_to_file(std::to_string(pid) + "\n", pid_file);
         },          // pid callback
         0,          // timeout
-<<<<<<< HEAD
-        { lth_exec::execution_options::merge_environment,
-#if defined(_WIN32)
-          lth_exec::execution_options::create_new_process_group,
-#endif
-=======
-        {
-#ifndef _WIN32
-          lth_exec::execution_options::create_detached_process,
-#endif
+        { lth_exec::execution_options::create_detached_process,
           lth_exec::execution_options::merge_environment,
->>>>>>> 20eda46c
           lth_exec::execution_options::inherit_locale });  // options
 
     LOG_INFO("The task for the {1} has completed", request.prettyLabel());
