--- conflicted
+++ resolved
@@ -38,11 +38,7 @@
     - PYTHONUSERBASE=$USERDIR
     - PATH=$USERDIR/bin:$PATH
     - LD_LIBRARY_PATH=$USERDIR/lib:$LD_LIBRARY_PATH
-<<<<<<< HEAD
-    - LEATHERMAN_VERSION=0.5.1
-=======
     - LEATHERMAN_VERSION=0.6.0
->>>>>>> f9a71ac0
     - CPP_PCP_CLIENT_VERSION=master
   matrix:
     - TRAVIS_TARGET=CPPCHECK
