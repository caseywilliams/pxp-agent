language: cpp
compiler:
  - gcc
sudo: false
ruby: '2.1.9'
addons:
  apt:
    sources:
      - ubuntu-toolchain-r-test
      - boost-latest
    packages:
      - gcc-4.8
      - g++-4.8
      - libboost-filesystem1.55-dev
      - libboost-regex1.55-dev
      - libboost-date-time1.55-dev
      - libboost-thread1.55-dev
      - libboost-log1.55-dev
      - libboost-locale1.55-dev
      - libboost-chrono1.55-dev
      - libboost-random1.55-dev

before_install:
  # Use a predefined install location; cppcheck requires the cfg location is defined at compile-time.
  - mkdir -p $USERDIR
  # grab a pre-built cmake 3.2.3
  - wget https://s3.amazonaws.com/kylo-pl-bucket/cmake-3.2.3-Linux-x86_64.tar.gz
  - tar xzvf cmake-3.2.3-Linux-x86_64.tar.gz --strip 1 -C $USERDIR
  # Install pxp-agent's dependencies
  - wget https://github.com/puppetlabs/leatherman/releases/download/${LEATHERMAN_VERSION}/leatherman.tar.gz
  - tar xzvf leatherman.tar.gz -C $USERDIR
  - rvm install 2.1.9

script:
  - ./.travis_target.sh

env:
  global:
    - USERDIR=/tmp/userdir
    - PYTHONUSERBASE=$USERDIR
    - PATH=$USERDIR/bin:$PATH
    - LD_LIBRARY_PATH=$USERDIR/lib:$LD_LIBRARY_PATH
<<<<<<< HEAD
    - LEATHERMAN_VERSION=0.10.0
=======
    - LEATHERMAN_VERSION=0.10.1
>>>>>>> ffb3639e
    - CPP_PCP_CLIENT_VERSION=master
  matrix:
    - TRAVIS_TARGET=CPPLINT
    - TRAVIS_TARGET=CPPCHECK
    - TRAVIS_TARGET=RELEASE
    - TRAVIS_TARGET=DEBUG
    - TRAVIS_TARGET=MODULES

notifications:
  email: false
<|MERGE_RESOLUTION|>--- conflicted
+++ resolved
@@ -40,11 +40,7 @@
     - PYTHONUSERBASE=$USERDIR
     - PATH=$USERDIR/bin:$PATH
     - LD_LIBRARY_PATH=$USERDIR/lib:$LD_LIBRARY_PATH
-<<<<<<< HEAD
-    - LEATHERMAN_VERSION=0.10.0
-=======
     - LEATHERMAN_VERSION=0.10.1
->>>>>>> ffb3639e
     - CPP_PCP_CLIENT_VERSION=master
   matrix:
     - TRAVIS_TARGET=CPPLINT
