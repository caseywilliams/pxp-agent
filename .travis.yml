--- conflicted
+++ resolved
@@ -40,11 +40,7 @@
     - PYTHONUSERBASE=$USERDIR
     - PATH=$USERDIR/bin:$PATH
     - LD_LIBRARY_PATH=$USERDIR/lib:$LD_LIBRARY_PATH
-<<<<<<< HEAD
-    - LEATHERMAN_VERSION=0.9.4
-=======
     - LEATHERMAN_VERSION=0.10.1
->>>>>>> 20eda46c
     - CPP_PCP_CLIENT_VERSION=master
   matrix:
     - TRAVIS_TARGET=CPPLINT
